--- conflicted
+++ resolved
@@ -1,308 +1,160 @@
 <?xml version="1.0" encoding="UTF-8"?>
-<Scheme
-   LastUpgradeVersion = "9999"
-   version = "1.3">
-   <BuildAction
-      parallelizeBuildables = "YES"
-      buildImplicitDependencies = "YES">
-      <BuildActionEntries>
-         <BuildActionEntry
-            buildForTesting = "YES"
-            buildForRunning = "YES"
-            buildForProfiling = "YES"
-            buildForArchiving = "YES"
-            buildForAnalyzing = "YES">
-            <BuildableReference
-               BuildableIdentifier = "primary"
-               BlueprintIdentifier = "______Target_C7"
-               BuildableName = "C7.dylib"
-               BlueprintName = "C7"
-               ReferencedContainer = "container:Vapor.xcodeproj">
-            </BuildableReference>
-         </BuildActionEntry>
-         <BuildActionEntry
-            buildForTesting = "YES"
-            buildForRunning = "YES"
-            buildForProfiling = "YES"
-            buildForArchiving = "YES"
-            buildForAnalyzing = "YES">
-            <BuildableReference
-               BuildableIdentifier = "primary"
-               BlueprintIdentifier = "______Target_S4"
-               BuildableName = "S4.dylib"
-               BlueprintName = "S4"
-               ReferencedContainer = "container:Vapor.xcodeproj">
-            </BuildableReference>
-         </BuildActionEntry>
-         <BuildActionEntry
-            buildForTesting = "YES"
-            buildForRunning = "YES"
-            buildForProfiling = "YES"
-            buildForArchiving = "YES"
-            buildForAnalyzing = "YES">
-            <BuildableReference
-               BuildableIdentifier = "primary"
-               BlueprintIdentifier = "______Target_String"
-               BuildableName = "String.dylib"
-               BlueprintName = "String"
-               ReferencedContainer = "container:Vapor.xcodeproj">
-            </BuildableReference>
-         </BuildActionEntry>
-         <BuildActionEntry
-            buildForTesting = "YES"
-            buildForRunning = "YES"
-            buildForProfiling = "YES"
-            buildForArchiving = "YES"
-            buildForAnalyzing = "YES">
-            <BuildableReference
-               BuildableIdentifier = "primary"
-               BlueprintIdentifier = "______Target_StructuredData"
-               BuildableName = "StructuredData.dylib"
-               BlueprintName = "StructuredData"
-               ReferencedContainer = "container:Vapor.xcodeproj">
-            </BuildableReference>
-         </BuildActionEntry>
-         <BuildActionEntry
-            buildForTesting = "YES"
-            buildForRunning = "YES"
-            buildForProfiling = "YES"
-            buildForArchiving = "YES"
-            buildForAnalyzing = "YES">
-            <BuildableReference
-               BuildableIdentifier = "primary"
-               BlueprintIdentifier = "______Target_JSON"
-               BuildableName = "JSON.dylib"
-               BlueprintName = "JSON"
-               ReferencedContainer = "container:Vapor.xcodeproj">
-            </BuildableReference>
-         </BuildActionEntry>
-         <BuildActionEntry
-            buildForTesting = "YES"
-            buildForRunning = "YES"
-            buildForProfiling = "YES"
-            buildForArchiving = "YES"
-            buildForAnalyzing = "YES">
-            <BuildableReference
-               BuildableIdentifier = "primary"
-               BlueprintIdentifier = "______Target_Strand"
-               BuildableName = "Strand.dylib"
-               BlueprintName = "Strand"
-               ReferencedContainer = "container:Vapor.xcodeproj">
-            </BuildableReference>
-         </BuildActionEntry>
-         <BuildActionEntry
-            buildForTesting = "YES"
-            buildForRunning = "YES"
-            buildForProfiling = "YES"
-            buildForArchiving = "YES"
-            buildForAnalyzing = "YES">
-            <BuildableReference
-               BuildableIdentifier = "primary"
-               BlueprintIdentifier = "______Target_Hummingbird"
-               BuildableName = "Hummingbird.dylib"
-               BlueprintName = "Hummingbird"
-               ReferencedContainer = "container:Vapor.xcodeproj">
-            </BuildableReference>
-         </BuildActionEntry>
-         <BuildActionEntry
-            buildForTesting = "YES"
-            buildForRunning = "YES"
-            buildForProfiling = "YES"
-            buildForArchiving = "YES"
-            buildForAnalyzing = "YES">
-            <BuildableReference
-               BuildableIdentifier = "primary"
-               BlueprintIdentifier = "______Target_CryptoEssentials"
-               BuildableName = "CryptoEssentials.dylib"
-               BlueprintName = "CryptoEssentials"
-               ReferencedContainer = "container:Vapor.xcodeproj">
-            </BuildableReference>
-         </BuildActionEntry>
-         <BuildActionEntry
-            buildForTesting = "YES"
-            buildForRunning = "YES"
-            buildForProfiling = "YES"
-            buildForArchiving = "YES"
-            buildForAnalyzing = "YES">
-            <BuildableReference
-               BuildableIdentifier = "primary"
-<<<<<<< HEAD
-               BlueprintIdentifier = "______Target_CryptoEssentialsSwift2"
-               BuildableName = "CryptoEssentialsSwift2.dylib"
-               BlueprintName = "CryptoEssentialsSwift2"
-               ReferencedContainer = "container:Vapor.xcodeproj">
-            </BuildableReference>
-         </BuildActionEntry>
-         <BuildActionEntry
-            buildForTesting = "YES"
-            buildForRunning = "YES"
-            buildForProfiling = "YES"
-            buildForArchiving = "YES"
-            buildForAnalyzing = "YES">
-            <BuildableReference
-               BuildableIdentifier = "primary"
-               BlueprintIdentifier = "______Target_CryptoEssentialsSwift3"
-               BuildableName = "CryptoEssentialsSwift3.dylib"
-               BlueprintName = "CryptoEssentialsSwift3"
-               ReferencedContainer = "container:Vapor.xcodeproj">
-            </BuildableReference>
-         </BuildActionEntry>
-         <BuildActionEntry
-            buildForTesting = "YES"
-            buildForRunning = "YES"
-            buildForProfiling = "YES"
-            buildForArchiving = "YES"
-            buildForAnalyzing = "YES">
-            <BuildableReference
-               BuildableIdentifier = "primary"
-=======
->>>>>>> 3126a0cd
-               BlueprintIdentifier = "______Target_HMAC"
-               BuildableName = "HMAC.dylib"
-               BlueprintName = "HMAC"
-               ReferencedContainer = "container:Vapor.xcodeproj">
-            </BuildableReference>
-         </BuildActionEntry>
-         <BuildActionEntry
-            buildForTesting = "YES"
-            buildForRunning = "YES"
-            buildForProfiling = "YES"
-            buildForArchiving = "YES"
-            buildForAnalyzing = "YES">
-            <BuildableReference
-               BuildableIdentifier = "primary"
-               BlueprintIdentifier = "______Target_SHA2"
-               BuildableName = "SHA2.dylib"
-               BlueprintName = "SHA2"
-               ReferencedContainer = "container:Vapor.xcodeproj">
-            </BuildableReference>
-         </BuildActionEntry>
-         <BuildActionEntry
-            buildForTesting = "YES"
-            buildForRunning = "YES"
-            buildForProfiling = "YES"
-            buildForArchiving = "YES"
-            buildForAnalyzing = "YES">
-            <BuildableReference
-               BuildableIdentifier = "primary"
-               BlueprintIdentifier = "______Target_Development"
-               BuildableName = "Development"
-               BlueprintName = "Development"
-               ReferencedContainer = "container:Vapor.xcodeproj">
-            </BuildableReference>
-         </BuildActionEntry>
-         <BuildActionEntry
-            buildForTesting = "YES"
-            buildForRunning = "YES"
-            buildForProfiling = "YES"
-            buildForArchiving = "YES"
-            buildForAnalyzing = "YES">
-            <BuildableReference
-               BuildableIdentifier = "primary"
-               BlueprintIdentifier = "______Target_Generator"
-               BuildableName = "Generator"
-               BlueprintName = "Generator"
-               ReferencedContainer = "container:Vapor.xcodeproj">
-            </BuildableReference>
-         </BuildActionEntry>
-         <BuildActionEntry
-            buildForTesting = "YES"
-            buildForRunning = "YES"
-            buildForProfiling = "YES"
-            buildForArchiving = "YES"
-            buildForAnalyzing = "YES">
-            <BuildableReference
-               BuildableIdentifier = "primary"
-               BlueprintIdentifier = "______Target_libc"
-               BuildableName = "libc.dylib"
-               BlueprintName = "libc"
-               ReferencedContainer = "container:Vapor.xcodeproj">
-            </BuildableReference>
-         </BuildActionEntry>
-         <BuildActionEntry
-            buildForTesting = "YES"
-            buildForRunning = "YES"
-            buildForProfiling = "YES"
-            buildForArchiving = "YES"
-            buildForAnalyzing = "YES">
-            <BuildableReference
-               BuildableIdentifier = "primary"
-               BlueprintIdentifier = "______Target_Performance"
-               BuildableName = "Performance"
-               BlueprintName = "Performance"
-               ReferencedContainer = "container:Vapor.xcodeproj">
-            </BuildableReference>
-         </BuildActionEntry>
-         <BuildActionEntry
-            buildForTesting = "YES"
-            buildForRunning = "YES"
-            buildForProfiling = "YES"
-            buildForArchiving = "YES"
-            buildForAnalyzing = "YES">
-            <BuildableReference
-               BuildableIdentifier = "primary"
-               BlueprintIdentifier = "______Target_Vapor"
-               BuildableName = "Vapor.dylib"
-               BlueprintName = "Vapor"
-               ReferencedContainer = "container:Vapor.xcodeproj">
-            </BuildableReference>
-         </BuildActionEntry>
-      </BuildActionEntries>
-   </BuildAction>
-   <TestAction
-      buildConfiguration = "Debug"
-      selectedDebuggerIdentifier = "Xcode.DebuggerFoundation.Debugger.LLDB"
-      selectedLauncherIdentifier = "Xcode.DebuggerFoundation.Launcher.LLDB"
-      shouldUseLaunchSchemeArgsEnv = "YES">
-      <Testables>
-         <TestableReference
-            skipped = "NO">
-            <BuildableReference
-               BuildableIdentifier = "primary"
-               BlueprintIdentifier = "______Target_VaporTestSuite"
-               BuildableName = "VaporTestSuite.xctest"
-               BlueprintName = "VaporTestSuite"
-               ReferencedContainer = "container:Vapor.xcodeproj">
-            </BuildableReference>
-         </TestableReference>
-      </Testables>
-      <AdditionalOptions>
-      </AdditionalOptions>
-   </TestAction>
-   <LaunchAction
-      buildConfiguration = "Debug"
-      selectedDebuggerIdentifier = "Xcode.DebuggerFoundation.Debugger.LLDB"
-      selectedLauncherIdentifier = "Xcode.DebuggerFoundation.Launcher.LLDB"
-      launchStyle = "0"
-      useCustomWorkingDirectory = "NO"
-      ignoresPersistentStateOnLaunch = "NO"
-      debugDocumentVersioning = "YES"
-      debugServiceExtension = "internal"
-      allowLocationSimulation = "YES">
-      <MacroExpansion>
-         <BuildableReference
-            BuildableIdentifier = "primary"
-            BlueprintIdentifier = "______Target_C7"
-            BuildableName = "C7.dylib"
-            BlueprintName = "C7"
-            ReferencedContainer = "container:Vapor.xcodeproj">
-         </BuildableReference>
-      </MacroExpansion>
-      <AdditionalOptions>
-      </AdditionalOptions>
-   </LaunchAction>
-   <ProfileAction
-      buildConfiguration = "Release"
-      shouldUseLaunchSchemeArgsEnv = "YES"
-      savedToolIdentifier = ""
-      useCustomWorkingDirectory = "NO"
-      debugDocumentVersioning = "YES">
-   </ProfileAction>
-   <AnalyzeAction
-      buildConfiguration = "Debug">
-   </AnalyzeAction>
-   <ArchiveAction
-      buildConfiguration = "Release"
-      revealArchiveInOrganizer = "YES">
-   </ArchiveAction>
+<Scheme LastUpgradeVersion = "9999" version = "1.3">
+  <BuildAction parallelizeBuildables = "YES" buildImplicitDependencies = "YES">
+    <BuildActionEntries>
+      <BuildActionEntry buildForTesting = "YES" buildForRunning = "YES" buildForProfiling = "YES" buildForArchiving = "YES" buildForAnalyzing = "YES">
+        <BuildableReference
+          BuildableIdentifier = "primary"
+          BlueprintIdentifier = "______Target_C7"
+          BuildableName = "libC7.dylib"
+          BlueprintName = "C7"
+          ReferencedContainer = "container:Vapor.xcodeproj">
+        </BuildableReference>
+      </BuildActionEntry>
+      <BuildActionEntry buildForTesting = "YES" buildForRunning = "YES" buildForProfiling = "YES" buildForArchiving = "YES" buildForAnalyzing = "YES">
+        <BuildableReference
+          BuildableIdentifier = "primary"
+          BlueprintIdentifier = "______Target_S4"
+          BuildableName = "libS4.dylib"
+          BlueprintName = "S4"
+          ReferencedContainer = "container:Vapor.xcodeproj">
+        </BuildableReference>
+      </BuildActionEntry>
+      <BuildActionEntry buildForTesting = "YES" buildForRunning = "YES" buildForProfiling = "YES" buildForArchiving = "YES" buildForAnalyzing = "YES">
+        <BuildableReference
+          BuildableIdentifier = "primary"
+          BlueprintIdentifier = "______Target_String"
+          BuildableName = "libString.dylib"
+          BlueprintName = "String"
+          ReferencedContainer = "container:Vapor.xcodeproj">
+        </BuildableReference>
+      </BuildActionEntry>
+      <BuildActionEntry buildForTesting = "YES" buildForRunning = "YES" buildForProfiling = "YES" buildForArchiving = "YES" buildForAnalyzing = "YES">
+        <BuildableReference
+          BuildableIdentifier = "primary"
+          BlueprintIdentifier = "______Target_StructuredData"
+          BuildableName = "libStructuredData.dylib"
+          BlueprintName = "StructuredData"
+          ReferencedContainer = "container:Vapor.xcodeproj">
+        </BuildableReference>
+      </BuildActionEntry>
+      <BuildActionEntry buildForTesting = "YES" buildForRunning = "YES" buildForProfiling = "YES" buildForArchiving = "YES" buildForAnalyzing = "YES">
+        <BuildableReference
+          BuildableIdentifier = "primary"
+          BlueprintIdentifier = "______Target_JSON"
+          BuildableName = "libJSON.dylib"
+          BlueprintName = "JSON"
+          ReferencedContainer = "container:Vapor.xcodeproj">
+        </BuildableReference>
+      </BuildActionEntry>
+      <BuildActionEntry buildForTesting = "YES" buildForRunning = "YES" buildForProfiling = "YES" buildForArchiving = "YES" buildForAnalyzing = "YES">
+        <BuildableReference
+          BuildableIdentifier = "primary"
+          BlueprintIdentifier = "______Target_Strand"
+          BuildableName = "libStrand.dylib"
+          BlueprintName = "Strand"
+          ReferencedContainer = "container:Vapor.xcodeproj">
+        </BuildableReference>
+      </BuildActionEntry>
+      <BuildActionEntry buildForTesting = "YES" buildForRunning = "YES" buildForProfiling = "YES" buildForArchiving = "YES" buildForAnalyzing = "YES">
+        <BuildableReference
+          BuildableIdentifier = "primary"
+          BlueprintIdentifier = "______Target_Hummingbird"
+          BuildableName = "libHummingbird.dylib"
+          BlueprintName = "Hummingbird"
+          ReferencedContainer = "container:Vapor.xcodeproj">
+        </BuildableReference>
+      </BuildActionEntry>
+      <BuildActionEntry buildForTesting = "YES" buildForRunning = "YES" buildForProfiling = "YES" buildForArchiving = "YES" buildForAnalyzing = "YES">
+        <BuildableReference
+          BuildableIdentifier = "primary"
+          BlueprintIdentifier = "______Target_CryptoEssentials"
+          BuildableName = "libCryptoEssentials.dylib"
+          BlueprintName = "CryptoEssentials"
+          ReferencedContainer = "container:Vapor.xcodeproj">
+        </BuildableReference>
+      </BuildActionEntry>
+      <BuildActionEntry buildForTesting = "YES" buildForRunning = "YES" buildForProfiling = "YES" buildForArchiving = "YES" buildForAnalyzing = "YES">
+        <BuildableReference
+          BuildableIdentifier = "primary"
+          BlueprintIdentifier = "______Target_HMAC"
+          BuildableName = "libHMAC.dylib"
+          BlueprintName = "HMAC"
+          ReferencedContainer = "container:Vapor.xcodeproj">
+        </BuildableReference>
+      </BuildActionEntry>
+      <BuildActionEntry buildForTesting = "YES" buildForRunning = "YES" buildForProfiling = "YES" buildForArchiving = "YES" buildForAnalyzing = "YES">
+        <BuildableReference
+          BuildableIdentifier = "primary"
+          BlueprintIdentifier = "______Target_SHA2"
+          BuildableName = "libSHA2.dylib"
+          BlueprintName = "SHA2"
+          ReferencedContainer = "container:Vapor.xcodeproj">
+        </BuildableReference>
+      </BuildActionEntry>
+      <BuildActionEntry buildForTesting = "YES" buildForRunning = "YES" buildForProfiling = "YES" buildForArchiving = "YES" buildForAnalyzing = "YES">
+        <BuildableReference
+          BuildableIdentifier = "primary"
+          BlueprintIdentifier = "______Target_Development"
+          BuildableName = "Development"
+          BlueprintName = "Development"
+          ReferencedContainer = "container:Vapor.xcodeproj">
+        </BuildableReference>
+      </BuildActionEntry>
+      <BuildActionEntry buildForTesting = "YES" buildForRunning = "YES" buildForProfiling = "YES" buildForArchiving = "YES" buildForAnalyzing = "YES">
+        <BuildableReference
+          BuildableIdentifier = "primary"
+          BlueprintIdentifier = "______Target_Generator"
+          BuildableName = "Generator"
+          BlueprintName = "Generator"
+          ReferencedContainer = "container:Vapor.xcodeproj">
+        </BuildableReference>
+      </BuildActionEntry>
+      <BuildActionEntry buildForTesting = "YES" buildForRunning = "YES" buildForProfiling = "YES" buildForArchiving = "YES" buildForAnalyzing = "YES">
+        <BuildableReference
+          BuildableIdentifier = "primary"
+          BlueprintIdentifier = "______Target_libc"
+          BuildableName = "liblibc.dylib"
+          BlueprintName = "libc"
+          ReferencedContainer = "container:Vapor.xcodeproj">
+        </BuildableReference>
+      </BuildActionEntry>
+      <BuildActionEntry buildForTesting = "YES" buildForRunning = "YES" buildForProfiling = "YES" buildForArchiving = "YES" buildForAnalyzing = "YES">
+        <BuildableReference
+          BuildableIdentifier = "primary"
+          BlueprintIdentifier = "______Target_Performance"
+          BuildableName = "Performance"
+          BlueprintName = "Performance"
+          ReferencedContainer = "container:Vapor.xcodeproj">
+        </BuildableReference>
+      </BuildActionEntry>
+      <BuildActionEntry buildForTesting = "YES" buildForRunning = "YES" buildForProfiling = "YES" buildForArchiving = "YES" buildForAnalyzing = "YES">
+        <BuildableReference
+          BuildableIdentifier = "primary"
+          BlueprintIdentifier = "______Target_Vapor"
+          BuildableName = "libVapor.dylib"
+          BlueprintName = "Vapor"
+          ReferencedContainer = "container:Vapor.xcodeproj">
+        </BuildableReference>
+      </BuildActionEntry>
+    </BuildActionEntries>
+  </BuildAction>
+  <TestAction
+    buildConfiguration = "Debug"
+    selectedDebuggerIdentifier = "Xcode.DebuggerFoundation.Debugger.LLDB"
+    selectedLauncherIdentifier = "Xcode.DebuggerFoundation.Launcher.LLDB"
+    shouldUseLaunchSchemeArgsEnv = "YES">
+    <Testables>
+    <TestableReference
+      skipped = "NO">
+      <BuildableReference
+        BuildableIdentifier = "primary"
+        BlueprintIdentifier = "______Target_VaporTestSuite"
+        BuildableName = "VaporTestSuite.xctest"
+        BlueprintName = "VaporTestSuite"
+        ReferencedContainer = "container:Vapor.xcodeproj">
+      </BuildableReference>
+    </TestableReference>
+    </Testables>
+  </TestAction>
 </Scheme>