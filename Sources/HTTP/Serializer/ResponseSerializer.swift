--- conflicted
+++ resolved
@@ -29,22 +29,10 @@
     /// Serializes a response into DispatchData.
     public func serialize(_ response: Response) -> DispatchData {
         var serialized = serialize(response.status)
-<<<<<<< HEAD
-
-        for header in response.headers {
-            let data = serialize(header: header.name, value: header.value)
-            serialized.append(data)
-        }
-        serialized.append(eol)
-
-        let body = serialize(response.body)
-        serialized.append(body)
-=======
         
         serialized.append(serialize(response.headers))
         
         serialized.append(serialize(response.body))
->>>>>>> 05c0dab4
 
         return serialized
     }
