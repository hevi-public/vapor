--- conflicted
+++ resolved
@@ -1,25 +1,16 @@
 import Engine
 
-<<<<<<< HEAD
-=======
 public typealias Host = String
 
->>>>>>> 321ed238
 public final class BranchRouter: Router {
 
     // MARK: Private Tree Representation
     private final var tree: [Host: [HTTPMethod: Branch]] = [:]
 
     // MARK: Routing
-<<<<<<< HEAD
     public final func route(_ request: Request) -> Responder? {
         let path = request.uri.path 
-        let host = request.uri.host 
-=======
-    public final func route(_ request: HTTPRequest) -> HTTPResponder? {
-        let path = request.uri.path ?? ""
-        let host = request.uri.host ?? ""
->>>>>>> 321ed238
+        let host = request.uri.host
 
         //get root from hostname, or * route
         let root = tree[host] ?? tree["*"]
