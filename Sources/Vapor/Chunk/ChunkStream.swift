/**
    Chunked transfer encoding is a data transfer mechanism in 
    version 1.1 of the Hypertext Transfer Protocol (HTTP) in which 
    data is sent in a series of "chunks". 
 
    the sender does not need to know
    the length of the content before it starts transmitting a response 
    to the receiver. Senders can begin transmitting dynamically-generated 
    content before knowing the total size of that content.
 
    https://en.wikipedia.org/wiki/Chunked_transfer_encoding
*/
public class ChunkStream: SendingStream {
    public let raw: SendingStream
    public var closed: Bool

    public init(stream: SendingStream) {
        self.raw = stream
        closed = false
    }

    public func send(_ int: Int) throws {
        try send("\(int)")
    }

    public func send(_ string: String) throws {
        try send(string.data)
    }

    public func send(_ data: Data) throws {
        try send(data, timingOut: 0)
    }

    public func send(_ data: Data, timingOut deadline: Double) throws {
<<<<<<< HEAD
        let hex = String(data.bytes.count, radix: 16).uppercased()
        var buffer = "\(hex)\r\n".data
=======
        var buffer = "\(data.bytes.count.hex)\r\n".data
>>>>>>> 37ce2332
        buffer.bytes += data.bytes
        buffer.bytes += "\r\n".data.bytes

        try raw.send(buffer, timingOut: deadline)
    }

    public func flush(timingOut deadline: Double) throws {
        try raw.flush()
    }

    public func close() throws {
        try raw.send("0\r\n\r\n") // stream should close by client
        closed = true
    }
}<|MERGE_RESOLUTION|>--- conflicted
+++ resolved
@@ -32,12 +32,7 @@
     }
 
     public func send(_ data: Data, timingOut deadline: Double) throws {
-<<<<<<< HEAD
-        let hex = String(data.bytes.count, radix: 16).uppercased()
-        var buffer = "\(hex)\r\n".data
-=======
         var buffer = "\(data.bytes.count.hex)\r\n".data
->>>>>>> 37ce2332
         buffer.bytes += data.bytes
         buffer.bytes += "\r\n".data.bytes
 
