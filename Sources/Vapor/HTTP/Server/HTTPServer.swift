--- conflicted
+++ resolved
@@ -12,26 +12,11 @@
     init(host: String, port: Int, securityLayer: SecurityLayer) throws
 }
 
-<<<<<<< HEAD
-final class HTTPServer<
-    Streamer: StreamServer,
-    Parser: RequestParser,
-    Serializer: ResponseSerializer
->: Server {
-    var server: Streamer
-    var responder: Responder
-
-    required init(host: String, port: Int, responder: Responder) throws {
-        server = try Streamer.make(host: host, port: port)
-        self.responder = responder
-    }
-=======
 public protocol Server: Program {
     func start(responder: Responder, errors: ServerErrorHandler) throws
 }
 
 public typealias ServerErrorHandler = (ServerError) -> ()
->>>>>>> ccc2310b
 
 public enum ServerError: ErrorProtocol {
     case bind(ErrorProtocol)
@@ -56,13 +41,7 @@
         do {
             server = try ServerStreamType(host: host, port: port)
         } catch {
-<<<<<<< HEAD
-            // TODO: Pass server a logger object
-            // or add error to delegate
-            // Log.error("Could not create thread: \(error)")
-=======
             throw ServerError.bind(error)
->>>>>>> ccc2310b
         }
     }
 
@@ -74,22 +53,10 @@
             do {
                 stream = try server.accept()
             } catch {
-<<<<<<< HEAD
-                // unknown error, abort
-                // Log.error("HTTP error: \(error)")
-                break
-=======
                 errors(.accept(error))
                 continue
->>>>>>> ccc2310b
             }
 
-<<<<<<< HEAD
-        do {
-            try stream.close()
-        } catch {
-            // Log.error("Could not close stream: \(error)")
-=======
             do {
                 _ = try Strand {
                     do {
@@ -101,7 +68,6 @@
             } catch {
                 errors(.dispatch(error))
             }
->>>>>>> ccc2310b
         }
     }
 
