--- conflicted
+++ resolved
@@ -46,32 +46,16 @@
             }
 
             let key = keyData.string
-
-<<<<<<< HEAD
             if let existing = urlEncoded[key] {
                 // if a key already exists, create an
                 // array and append the new value
-                if case .array(var array) = existing {
+                if var array = existing.typeArray {
                     array.append(value)
                     value = .array(array)
                 } else {
                     value = .array([existing, value])
-=======
-                if let existing = urlEncoded[key] {
-                    // if a key already exists, create an
-                    // array and append the new value
-                    if var array = existing.typeArray {
-                        array.append(value)
-                        value = .array(array)
-                    } else {
-                        value = .array([existing, value])
-                    }
-                } else if keyIndicatedArray {
-                    // turn the value into an array
-                    // if the key had `[]`
-                    value = .array([value])
->>>>>>> cfecc667
                 }
+
             } else if keyIndicatedArray {
                 // turn the value into an array
                 // if the key had `[]`
