import Async
import Command
import Console
import Dispatch
import Foundation
import Routing
import Service

/// Core framework class. You usually create only
/// one of these per application.
/// Acts as a service container and much more.
///
/// [Learn More →](https://docs.vapor.codes/3.0/getting-started/application/)
public final class Application: Container {
    /// Config preferences and requirements for available services.
    public let config: Config

    /// Environment this application is running in.
    public let environment: Environment

    /// Services that can be created by this application.
    public let services: Services

    /// See ServiceCacheable.serviceCache
    public let serviceCache: ServiceCache

    /// The event loop group that we derive the event loop below from, so we can close it in `deinit`
    private var eventLoopGroup: EventLoopGroup

    /// See Worker.eventLoop
    public var eventLoop: EventLoop { return eventLoopGroup.next() }

    /// Use this to create stored properties in extensions.
    public var extend: Extend
    
    /// An internal reference to the Router to provide routing shortcuts
    ///
    /// FIXME: Force unwrapped because you cannot initialize a router before the rest is initialized
    fileprivate var router: Router!

    /// Creates a new Application.
    public init(
        config: Config = .default(),
        environment: Environment = .development,
        services: Services = .default()
    ) throws {
        self.config = config
        self.environment = environment
        self.services = services
        self.serviceCache = .init()
        self.extend = Extend()
<<<<<<< HEAD
        self.eventLoopGroup = MultiThreadedEventLoopGroup(numThreads: 1)
        self.router = try self.make(Router.self, for: Application.self)
=======
        self.eventLoop = MultiThreadedEventLoopGroup(numThreads: 1).next()
        self.router = try self.make(Router.self)
>>>>>>> 0080622f

        // boot all service providers
        for provider in services.providers {
            try provider.boot(self)
        }

        if _isDebugAssertConfiguration() && environment.isRelease {
            let log = try self.make(Logger.self)
            log.warning("Debug build mode detected while configured for release environment: \(environment.name).")
            log.info("Compile your application with `-c release` to enable code optimizations.")
        }
    }
    
    deinit {
        eventLoopGroup.shutdownGracefully {
            if let error = $0 {
                ERROR("shutting down app event loop: \(error)")
            }
        }
    }

    /// Runs the Application's commands.
    public func run() throws -> Never {
        let command = try make(CommandConfig.self)
            .makeCommandGroup(for: self)

        let console = try make(Console.self)
        try console.run(command, input: &.commandLine)
        
        // Enforce `Never` return.
        // It's possible that this method may actually return, since
        // not all Vapor commands have run loops.
        // However, because this method likely _can_ result in
        // a run loop, having a `Never` may help reduce bugs.
        exit(0)
    }
}

extension Application: Router {
    /// All routes registered to this router
    public var routes: [Route<Responder>] {
        return router.routes
    }
    
    /// Routes a new Request to get a responder that can make a Response
    public func route(request: Request) -> Responder? {
        return router.route(request: request)
    }
    
    /// Registers a new route. This should only be done during boot
    public func register(route: Route<Responder>) {
        router.register(route: route)
    }
}<|MERGE_RESOLUTION|>--- conflicted
+++ resolved
@@ -49,13 +49,8 @@
         self.services = services
         self.serviceCache = .init()
         self.extend = Extend()
-<<<<<<< HEAD
         self.eventLoopGroup = MultiThreadedEventLoopGroup(numThreads: 1)
-        self.router = try self.make(Router.self, for: Application.self)
-=======
-        self.eventLoop = MultiThreadedEventLoopGroup(numThreads: 1).next()
         self.router = try self.make(Router.self)
->>>>>>> 0080622f
 
         // boot all service providers
         for provider in services.providers {
