import Async
import HTTP
import Routing

/// Capable of registering async routes.
extension Router {
    /// Registers a route handler at the supplied path.
    @discardableResult
    public func on<F: FutureType>(
        _ method: Method,
        to path: [PathComponent],
        use closure: @escaping RouteResponder<F>.Closure
    ) -> Route where F.Expectation: ResponseEncodable {
        let responder = RouteResponder(closure: closure)
        let route = Route(method: method, path: path, responder: responder)
        self.register(route: route)

        return route
    }
}

/// A basic, closure-based responder.
public struct RouteResponder<F: FutureType>: Responder
    where F.Expectation: ResponseEncodable
{
    /// Responder closure
    public typealias Closure = (Request) throws -> F

    /// The stored responder closure.
    public let closure: Closure

    /// Create a new basic responder.
    public init(closure: @escaping Closure) {
        self.closure = closure
    }

    /// See: HTTP.Responder.respond
    public func respond(to req: Request) throws -> Future<Response> {
        return try closure(req).then { rep in
            var res = req.makeResponse()
            return try rep.encode(to: &res, for: req).map {
                return res
            }
        }
    }
}


/// Converts a router into a responder.
public struct RouterResponder: Responder {
    let router: Router
    
    /// Creates a new responder for a router
    public init(router: Router) {
        self.router = router
    }

    /// Responds to a request using the Router
    public func respond(to req: Request) throws -> Future<Response> {
        guard let responder = router.route(request: req) else {
            return Future(Response(status: .notFound))
        }

        return try responder.respond(to: req)
    }
}

extension Router {
    /// Creates a `Route` at the provided path using the `GET` method.
    ///
    /// [Learn More →](https://docs.vapor.codes/3.0/getting-started/routing/)
    @discardableResult
    public func get<F: FutureType>(
<<<<<<< HEAD
        _ path: PathComponent...,
        use closure: @escaping BasicResponder<F>.Closure
=======
        _ path: PathComponentsRepresentable...,
        use closure: @escaping RouteResponder<F>.Closure
>>>>>>> 2c8afe47
    ) -> Route where F.Expectation: ResponseEncodable {
        return self.on(.get, to: path, use: closure)
    }
    
    /// Creates a `Route` at the provided path using the `PUT` method.
    ///
    /// [Learn More →](https://docs.vapor.codes/3.0/getting-started/routing/)
    @discardableResult
    public func put<F: FutureType>(
<<<<<<< HEAD
        _ path: PathComponent...,
        use closure: @escaping BasicResponder<F>.Closure
=======
        _ path: PathComponentsRepresentable...,
        use closure: @escaping RouteResponder<F>.Closure
>>>>>>> 2c8afe47
    ) -> Route where F.Expectation: ResponseEncodable {
        return self.on(.put, to: path, use: closure)
    }
    
    /// Creates a `Route` at the provided path using the `POST` method.
    ///
    /// [Learn More →](https://docs.vapor.codes/3.0/getting-started/routing/)
    @discardableResult
    public func post<F: FutureType>(
<<<<<<< HEAD
        _ path: PathComponent...,
        use closure: @escaping BasicResponder<F>.Closure
=======
        _ path: PathComponentsRepresentable...,
        use closure: @escaping RouteResponder<F>.Closure
>>>>>>> 2c8afe47
    ) -> Route where F.Expectation: ResponseEncodable {
        return self.on(.post, to: path, use: closure)
    }
    
    /// Creates a `Route` at the provided path using the `DELETE` method.
    ///
    /// [Learn More →](https://docs.vapor.codes/3.0/getting-started/routing/)
    @discardableResult
    public func delete<F: FutureType>(
<<<<<<< HEAD
        _ path: PathComponent...,
        use closure: @escaping BasicResponder<F>.Closure
=======
        _ path: PathComponentsRepresentable...,
        use closure: @escaping RouteResponder<F>.Closure
>>>>>>> 2c8afe47
    ) -> Route where F.Expectation: ResponseEncodable {
        return self.on(.delete, to: path, use: closure)
    }
    
    /// Creates a `Route` at the provided path using the `PATCH` method.
    ///
    /// [Learn More →](https://docs.vapor.codes/3.0/getting-started/routing/)
    @discardableResult
    public func patch<F: FutureType>(
<<<<<<< HEAD
        _ path: PathComponent...,
        use closure: @escaping BasicResponder<F>.Closure
=======
        _ path: PathComponentsRepresentable...,
        use closure: @escaping RouteResponder<F>.Closure
>>>>>>> 2c8afe47
    ) -> Route where F.Expectation: ResponseEncodable {
        return self.on(.patch, to: path, use: closure)
    }
}<|MERGE_RESOLUTION|>--- conflicted
+++ resolved
@@ -71,13 +71,8 @@
     /// [Learn More →](https://docs.vapor.codes/3.0/getting-started/routing/)
     @discardableResult
     public func get<F: FutureType>(
-<<<<<<< HEAD
         _ path: PathComponent...,
-        use closure: @escaping BasicResponder<F>.Closure
-=======
-        _ path: PathComponentsRepresentable...,
         use closure: @escaping RouteResponder<F>.Closure
->>>>>>> 2c8afe47
     ) -> Route where F.Expectation: ResponseEncodable {
         return self.on(.get, to: path, use: closure)
     }
@@ -87,13 +82,8 @@
     /// [Learn More →](https://docs.vapor.codes/3.0/getting-started/routing/)
     @discardableResult
     public func put<F: FutureType>(
-<<<<<<< HEAD
         _ path: PathComponent...,
-        use closure: @escaping BasicResponder<F>.Closure
-=======
-        _ path: PathComponentsRepresentable...,
         use closure: @escaping RouteResponder<F>.Closure
->>>>>>> 2c8afe47
     ) -> Route where F.Expectation: ResponseEncodable {
         return self.on(.put, to: path, use: closure)
     }
@@ -103,13 +93,8 @@
     /// [Learn More →](https://docs.vapor.codes/3.0/getting-started/routing/)
     @discardableResult
     public func post<F: FutureType>(
-<<<<<<< HEAD
         _ path: PathComponent...,
-        use closure: @escaping BasicResponder<F>.Closure
-=======
-        _ path: PathComponentsRepresentable...,
         use closure: @escaping RouteResponder<F>.Closure
->>>>>>> 2c8afe47
     ) -> Route where F.Expectation: ResponseEncodable {
         return self.on(.post, to: path, use: closure)
     }
@@ -119,13 +104,8 @@
     /// [Learn More →](https://docs.vapor.codes/3.0/getting-started/routing/)
     @discardableResult
     public func delete<F: FutureType>(
-<<<<<<< HEAD
         _ path: PathComponent...,
-        use closure: @escaping BasicResponder<F>.Closure
-=======
-        _ path: PathComponentsRepresentable...,
         use closure: @escaping RouteResponder<F>.Closure
->>>>>>> 2c8afe47
     ) -> Route where F.Expectation: ResponseEncodable {
         return self.on(.delete, to: path, use: closure)
     }
@@ -135,13 +115,8 @@
     /// [Learn More →](https://docs.vapor.codes/3.0/getting-started/routing/)
     @discardableResult
     public func patch<F: FutureType>(
-<<<<<<< HEAD
         _ path: PathComponent...,
-        use closure: @escaping BasicResponder<F>.Closure
-=======
-        _ path: PathComponentsRepresentable...,
         use closure: @escaping RouteResponder<F>.Closure
->>>>>>> 2c8afe47
     ) -> Route where F.Expectation: ResponseEncodable {
         return self.on(.patch, to: path, use: closure)
     }
