--- conflicted
+++ resolved
@@ -10,15 +10,9 @@
 
 class MemorySessionDriverTests: XCTestCase {
     var application = Application()
-<<<<<<< HEAD
-    
-    var identifier = "baz"
-    static var allTests : [(String, MemorySessionDriverTests -> () throws -> Void)] {
-=======
 
     var identifier = "baz"
     static var allTests: [(String, MemorySessionDriverTests -> () throws -> Void)] {
->>>>>>> 214b7414
         return [
            ("testValueForKey_onNonExistantSession_isNil", testValueForKey_onNonExistantSession_isNil),
            ("testValueForKey_onExistingSession_onNonExistingKey_isNil", testValueForKey_onExistingSession_onNonExistingKey_isNil),
