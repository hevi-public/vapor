--- conflicted
+++ resolved
@@ -37,12 +37,8 @@
         XCTAssertEqual(try drop.responseBody(for: .get, "users"), "index")
         XCTAssertEqual(try drop.responseBody(for: .get, "users/new"), "new")
         XCTAssertEqual(try drop.responseBody(for: .get, "users/bob"), "user bob")
-<<<<<<< HEAD
-		XCTAssertEqual(try drop.responseBody(for: .get, "users/bob/edit"), "edit bob")
+		    XCTAssertEqual(try drop.responseBody(for: .get, "users/bob/edit"), "edit bob")
         XCTAssert(try drop.responseBody(for: .get, "users/ERROR").contains("Vapor.Abort.notFound"))
-=======
-        _ = try drop.responseBody(for: .get, "users/ERROR").contains("")
->>>>>>> 3517965d
     }
 
     func testOptions() throws {
