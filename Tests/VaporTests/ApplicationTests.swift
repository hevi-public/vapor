import Async
import Bits
import Dispatch
import HTTP
import Routing
@testable import Vapor
import TCP
import XCTest

class ApplicationTests: XCTestCase {
    func testContent() throws {
        let app = try Application()
        let req = Request(using: app)
        req.http.body = try """
        {
            "hello": "world"
        }
        """.makeBody()
        req.http.mediaType = .json
        try XCTAssertEqual(req.content.get(at: "hello").await(on: app), "world")
    }

    func testComplexContent() throws {
        // http://adobe.github.io/Spry/samples/data_region/JSONDataSetSample.html
        let complexJSON = """
        {
            "id": "0001",
            "type": "donut",
            "name": "Cake",
            "ppu": 0.55,
            "batters":
                {
                    "batter":
                        [
                            { "id": "1001", "type": "Regular" },
                            { "id": "1002", "type": "Chocolate" },
                            { "id": "1003", "type": "Blueberry" },
                            { "id": "1004", "type": "Devil's Food" }
                        ]
                },
            "topping":
                [
                    { "id": "5001", "type": "None" },
                    { "id": "5002", "type": "Glazed" },
                    { "id": "5005", "type": "Sugar" },
                    { "id": "5007", "type": "Powdered Sugar" },
                    { "id": "5006", "type": "Chocolate with Sprinkles" },
                    { "id": "5003", "type": "Chocolate" },
                    { "id": "5004", "type": "Maple" }
                ]
        }
        """
        let app = try Application()
        let req = Request(using: app)
        req.http.body = try complexJSON.makeBody()
        req.http.mediaType = .json

        try XCTAssertEqual(req.content.get(at: "batters", "batter", 1, "type").await(on: app), "Chocolate")
    }

    func testQuery() throws {
        /// FIXME: https://github.com/vapor/vapor/issues/1419
        return;
        let app = try Application()
        let req = Request(using: app)
        req.http.mediaType = .json
        req.http.uri.query = "hello=world"
        XCTAssertEqual(req.query["hello"], "world")
    }
    
    func testClientBasicRedirect() throws {
        let app = try Application()
        
        let client = try app.make(Client.self)
        
        let response = try client.get("http://www.google.com/").blockingAwait()
        XCTAssertEqual(response.http.status, 200)
    }
    
    func testClientRelativeRedirect() throws {
        let app = try Application()
        
        let client = try app.make(Client.self)
        
        let response = try client.get("http://httpbin.org/relative-redirect/5").blockingAwait()
        XCTAssertEqual(response.http.status, 200)
    }
    
    func testClientManyRelativeRedirect() throws {
        let app = try Application()
        
        let client = try app.make(Client.self)
        
        let response = try client.get("http://httpbin.org/relative-redirect/8").blockingAwait()
        XCTAssertEqual(response.http.status, 200)
    }
    
    func testClientTooManyRelativeRedirects() throws {
        let app = try Application()
        
        let client = try app.make(Client.self)
        
        XCTAssertThrowsError(try client.get("http://httpbin.org/relative-redirect/9").blockingAwait())
    }
    
    func testClientAbsoluteRedirect() throws {
        let app = try Application()
        
        let client = try app.make(Client.self)
        
        let response = try client.get("http://httpbin.org/absolute-redirect/5").blockingAwait()
        XCTAssertEqual(response.http.status, 200)
    }
    
    func testClientManyAbsoluteRedirect() throws {
        let app = try Application()
        
        let client = try app.make(Client.self)
        
        let response = try client.get("http://httpbin.org/absolute-redirect/8").blockingAwait()
        XCTAssertEqual(response.http.status, 200)
    }
    
    func testClientTooManyAbsoluteRedirects() throws {
        let app = try Application()
        
        let client = try app.make(Client.self)
        
        XCTAssertThrowsError(try client.get("http://httpbin.org/absolute-redirect/9").blockingAwait())
    }

    func testClientHeaders() throws {
        let app = try Application()
        let fakeClient = LastRequestClient(container: app)
        _ = try fakeClient.send(.get, headers: ["foo": "bar"], to: "/baz", content: "hello").await(on: app)
        if let lastReq = fakeClient.lastReq {
            XCTAssertEqual(lastReq.http.headers[.contentLength], "5")
            XCTAssertEqual(lastReq.http.headers["foo"], "bar")
            XCTAssertEqual(lastReq.http.uri.path, "/baz")
            try XCTAssertEqual(lastReq.http.body.makeData(max: 100).await(on: app), Data("hello".utf8))
        } else {
            XCTFail("No last request")
        }
    }

    static let allTests = [
        ("testContent", testContent),
        ("testComplexContent", testComplexContent),
        ("testQuery", testQuery),
<<<<<<< HEAD
        ("testClientBasicRedirect", testClientBasicRedirect),
        ("testClientRelativeRedirect", testClientRelativeRedirect),
        ("testClientManyRelativeRedirect", testClientManyRelativeRedirect),
        ("testClientTooManyRelativeRedirects", testClientTooManyRelativeRedirects),
        ("testClientAbsoluteRedirect", testClientAbsoluteRedirect),
        ("testClientManyAbsoluteRedirect", testClientManyAbsoluteRedirect),
        ("testClientTooManyAbsoluteRedirects", testClientTooManyAbsoluteRedirects),
=======
        ("testClientHeaders", testClientHeaders)
>>>>>>> f293aff2
    ]
}

/// MARK: Utilities

final class LastRequestClient: Client {
    var container: Container
    var lastReq: Request?
    init(container: Container) {
        self.container = container
    }
    func respond(to req: Request) throws -> Future<Response> {
        lastReq = req
        return Future(req.makeResponse())
    }
}
<|MERGE_RESOLUTION|>--- conflicted
+++ resolved
@@ -147,7 +147,6 @@
         ("testContent", testContent),
         ("testComplexContent", testComplexContent),
         ("testQuery", testQuery),
-<<<<<<< HEAD
         ("testClientBasicRedirect", testClientBasicRedirect),
         ("testClientRelativeRedirect", testClientRelativeRedirect),
         ("testClientManyRelativeRedirect", testClientManyRelativeRedirect),
@@ -155,9 +154,7 @@
         ("testClientAbsoluteRedirect", testClientAbsoluteRedirect),
         ("testClientManyAbsoluteRedirect", testClientManyAbsoluteRedirect),
         ("testClientTooManyAbsoluteRedirects", testClientTooManyAbsoluteRedirects),
-=======
         ("testClientHeaders", testClientHeaders)
->>>>>>> f293aff2
     ]
 }
 
