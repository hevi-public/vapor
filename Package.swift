--- conflicted
+++ resolved
@@ -14,16 +14,13 @@
 
         //Swift wrapper around Sockets, used for built-in HTTP server
         .Package(url: "https://github.com/ketzusaka/Hummingbird.git", majorVersion: 1, minor: 1),
-<<<<<<< HEAD
-        .Package(url: "https://github.com/swiftx/s4.git", majorVersion: 0, minor: 2),
-        .Package(url: "https://github.com/qutheory/HMAC.git", majorVersion: 0, minor: 2),
-        .Package(url: "https://github.com/qutheory/vapor-console-output.git", majorVersion: 0),
-=======
 
         //SHA2 + HMAC hashing. Used by the core to create session identifiers.
         .Package(url: "https://github.com/CryptoKitten/HMAC.git", majorVersion: 0, minor: 3),
-        .Package(url: "https://github.com/CryptoKitten/SHA2.git", majorVersion: 0, minor: 1)
->>>>>>> 809a0da5
+        .Package(url: "https://github.com/CryptoKitten/SHA2.git", majorVersion: 0, minor: 1),
+
+        //Provides formatted output for Console
+        .Package(url: "https://github.com/qutheory/vapor-console-output.git", majorVersion: 0),
     ],
     exclude: [
         "XcodeProject",
